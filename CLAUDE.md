--- conflicted
+++ resolved
@@ -150,11 +150,8 @@
 - API uses async/await for I/O operations
 - Database indexes on frequently queried fields (MC number, load status)
 
-<<<<<<< HEAD
 - We are not creating a frontend in this project. Only backend is needed
 - When user shows a screenshot with HappyRobot platform advancements, tell him in screen additional enhancements the user will manually apply, including settings of each new block
 - Use subagents when tasks are long, to preserve more context space
 - Never run a aws cli command to deploy changes. Use pulumi unless it is a permissions issue
-=======
-- use .is() method in sqlalchemy for boolean comparisons in queries
->>>>>>> 94d9bff7
+- use .is() method in sqlalchemy for boolean comparisons in queries