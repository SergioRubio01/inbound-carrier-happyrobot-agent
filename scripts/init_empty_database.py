#!/usr/bin/env python3
"""
Initialize an empty database with proper table creation and alembic setup.

This script is designed to handle the case where an RDS database is empty
but needs to be initialized with all the AutoAudit tables and proper
alembic migration tracking.
"""

<<<<<<< HEAD
import sys
=======
>>>>>>> 94d9bff7
import logging
import sys
from pathlib import Path

# Add the project root to Python path
project_root = Path(__file__).parent.parent
sys.path.insert(0, str(project_root))

from alembic import command  # noqa: E402
from alembic.config import Config  # noqa: E402
from sqlalchemy import create_engine, text  # noqa: E402

from src.config.settings import settings  # noqa: E402
from src.infrastructure.database.base import Base  # noqa: E402
from src.infrastructure.database.models import *  # noqa: F401,F403,E402

logging.basicConfig(level=logging.INFO)
logger = logging.getLogger(__name__)


def init_database():
    """Initialize database with all tables and set proper alembic version."""

    # Get sync database URL
    database_url = settings.get_sync_database_url
    logger.info("Connecting to database...")

    # Create engine
    engine = create_engine(database_url)

    try:
        # First, check if alembic_version table exists and clear it
        with engine.begin() as conn:
            # Check if alembic_version exists
            result = conn.execute(
                text(
                    "SELECT EXISTS (SELECT 1 FROM information_schema.tables "
                    "WHERE table_name = 'alembic_version')"
                )
            )
            alembic_exists = result.scalar()

            if alembic_exists:
                logger.info("Clearing existing alembic_version...")
                conn.execute(text("DELETE FROM alembic_version"))

            # Check if any tables exist
            result = conn.execute(
                text(
                    "SELECT COUNT(*) FROM information_schema.tables "
                    "WHERE table_schema = 'public' AND table_type = 'BASE TABLE'"
                )
            )
            table_count = result.scalar()
            logger.info(f"Found {table_count} existing tables")

        # Create all tables using SQLAlchemy
        logger.info("Creating all database tables...")
        Base.metadata.create_all(engine)
        logger.info("Tables created successfully")

        # Now stamp alembic to the latest version
        alembic_cfg = Config("alembic.ini")

        # Stamp to the latest revision
        logger.info("Stamping database with latest alembic revision...")
        command.stamp(alembic_cfg, "head")
        logger.info("Database stamped successfully")

        # Verify the setup
        with engine.begin() as conn:
            result = conn.execute(text("SELECT version_num FROM alembic_version"))
            version = result.scalar()
            logger.info(f"Current alembic version: {version}")

            # Count tables again
            result = conn.execute(
                text(
                    "SELECT COUNT(*) FROM information_schema.tables "
                    "WHERE table_schema = 'public' AND table_type = 'BASE TABLE'"
                )
            )
            final_table_count = result.scalar()
            logger.info(f"Total tables after initialization: {final_table_count}")

        logger.info("Database initialization completed successfully!")

    except Exception as e:
        logger.error(f"Error during database initialization: {e}")
        raise
    finally:
        engine.dispose()


def main():
    """Main entry point."""
    logger.info("AutoAudit Database Initialization Script")
    logger.info("=" * 50)

    # Show configuration
    logger.info("Database Configuration:")
    logger.info(f"  Host: {settings.postgres_host}")
    logger.info(f"  Port: {settings.postgres_port}")
    logger.info(f"  Database: {settings.postgres_db}")
    logger.info(f"  User: {settings.postgres_user}")

    # Confirm before proceeding
    if len(sys.argv) > 1 and sys.argv[1] == "--force":
        logger.info("Running in force mode, skipping confirmation...")
    else:
        response = input("\nThis will initialize the database. Continue? (yes/no): ")
        if response.lower() != "yes":
            logger.info("Aborted.")
            return

    # Initialize the database
    init_database()


if __name__ == "__main__":
    main()<|MERGE_RESOLUTION|>--- conflicted
+++ resolved
@@ -7,10 +7,6 @@
 alembic migration tracking.
 """
 
-<<<<<<< HEAD
-import sys
-=======
->>>>>>> 94d9bff7
 import logging
 import sys
 from pathlib import Path
