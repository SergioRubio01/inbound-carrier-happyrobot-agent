import * as pulumi from "@pulumi/pulumi";
import * as aws from "@pulumi/aws";

export interface ContainersArgs {
    vpc: aws.ec2.Vpc;
    privateSubnets: aws.ec2.Subnet[];
    ecsSecurityGroup: aws.ec2.SecurityGroup;
    databaseEndpoint: pulumi.Output<string>;
    databaseSecretArn: pulumi.Output<string>;
    environment: string;
    apiKey: string;
    tags: Record<string, string>;
}

export class ContainersComponent extends pulumi.ComponentResource {
    public readonly cluster: aws.ecs.Cluster;
    public readonly apiRepository: aws.ecr.Repository;
    public readonly taskRole: aws.iam.Role;
    public readonly executionRole: aws.iam.Role;
    public readonly apiTaskDefinition: aws.ecs.TaskDefinition;
    public readonly apiService: aws.ecs.Service;
    public readonly apiTargetGroup: aws.lb.TargetGroup;

    constructor(name: string, args: ContainersArgs, opts?: pulumi.ComponentResourceOptions) {
        super("happyrobot:containers", name, {}, opts);

        // Create ECS Cluster
        this.cluster = new aws.ecs.Cluster(`${name}-cluster`, {
            name: `${name}-cluster`,
            settings: [
                {
                    name: "containerInsights",
                    value: "enabled",
                },
            ],
            tags: {
                ...args.tags,
                Name: "happyrobot-fde",
            },
        }, { parent: this });

        // Create ECR repositories
        this.apiRepository = new aws.ecr.Repository(`${name}-api-repo`, {
            name: `${name}-api`,
            imageTagMutability: "MUTABLE",
            imageScanningConfiguration: {
                scanOnPush: true,
            },
            tags: {
                ...args.tags,
                Name: "happyrobot-api",
            },
        }, { parent: this });


        // Create lifecycle policies for ECR repositories
        new aws.ecr.LifecyclePolicy(`${name}-api-lifecycle`, {
            repository: this.apiRepository.name,
            policy: JSON.stringify({
                rules: [
                    {
                        rulePriority: 1,
                        description: "Keep last 10 images",
                        selection: {
                            tagStatus: "any",
                            countType: "imageCountMoreThan",
                            countNumber: 10,
                        },
                        action: {
                            type: "expire",
                        },
                    },
                ],
            }),
        }, { parent: this });


        // Create IAM role for task execution
        this.executionRole = new aws.iam.Role(`${name}-execution-role`, {
            name: `${name}-ecs-execution-role`,
            assumeRolePolicy: JSON.stringify({
                Version: "2012-10-17",
                Statement: [
                    {
                        Action: "sts:AssumeRole",
                        Effect: "Allow",
                        Principal: {
                            Service: "ecs-tasks.amazonaws.com",
                        },
                    },
                ],
            }),
            tags: {
                ...args.tags,
                Name: `${name}-ecs-execution-role`,
            },
        }, { parent: this });

        // Attach execution role policies
        new aws.iam.RolePolicyAttachment(`${name}-execution-policy`, {
            role: this.executionRole.name,
            policyArn: "arn:aws:iam::aws:policy/service-role/AmazonECSTaskExecutionRolePolicy",
        }, { parent: this });

        // Create custom policy for accessing Secrets Manager
        const secretsPolicy = new aws.iam.Policy(`${name}-secrets-policy`, {
            name: `${name}-ecs-secrets-policy`,
            description: "Policy for ECS tasks to access Secrets Manager",
            policy: args.databaseSecretArn.apply(secretArn => JSON.stringify({
                Version: "2012-10-17",
                Statement: [
                    {
                        Effect: "Allow",
                        Action: [
                            "secretsmanager:GetSecretValue",
                        ],
                        Resource: secretArn,
                    },
                ],
            })),
            tags: {
                ...args.tags,
                Name: `${name}-ecs-secrets-policy`,
            },
        }, { parent: this });

        new aws.iam.RolePolicyAttachment(`${name}-secrets-policy-attachment`, {
            role: this.executionRole.name,
            policyArn: secretsPolicy.arn,
        }, { parent: this });

        // Create IAM role for tasks (application permissions)
        this.taskRole = new aws.iam.Role(`${name}-task-role`, {
            name: `${name}-ecs-task-role`,
            assumeRolePolicy: JSON.stringify({
                Version: "2012-10-17",
                Statement: [
                    {
                        Action: "sts:AssumeRole",
                        Effect: "Allow",
                        Principal: {
                            Service: "ecs-tasks.amazonaws.com",
                        },
                    },
                ],
            }),
            tags: {
                ...args.tags,
                Name: `${name}-ecs-task-role`,
            },
        }, { parent: this });

        // Create CloudWatch log groups
        const apiLogGroup = new aws.cloudwatch.LogGroup(`${name}-api-logs`, {
            name: `/aws/ecs/${name}-api`,
            retentionInDays: args.environment === "prod" ? 30 : 7,
            tags: {
                ...args.tags,
                Name: `${name}-api-logs`,
            },
        }, { parent: this });


        // Create target groups (will be used by load balancer)
        this.apiTargetGroup = new aws.lb.TargetGroup(`${name}-api-tg`, {
            name: `${name}-api-tg`,
            port: 8000,
            protocol: "HTTP",
            vpcId: args.vpc.id,
            targetType: "ip",
            healthCheck: {
                enabled: true,
                healthyThreshold: 2,
                unhealthyThreshold: 3,
                timeout: 10,
                interval: 30,
                path: "/api/v1/health",
                matcher: "200",
                protocol: "HTTP",
                port: "traffic-port",
            },
            tags: {
                ...args.tags,
                Name: `${name}-api-tg`,
            },
        }, { parent: this });


        // Get business logic configuration
        const config = new pulumi.Config("happyrobot-fde");
        const maxLoadWeightLbs = config.get("maxLoadWeightLbs") || "80000";
        const maxReferenceNumberCounter = config.get("maxReferenceNumberCounter") || "99999";
        const maxRateAmount = config.get("maxRateAmount") || "999999.99";

        // API Task Definition
        this.apiTaskDefinition = new aws.ecs.TaskDefinition(`${name}-api-task`, {
            family: `${name}-api`,
            networkMode: "awsvpc",
            requiresCompatibilities: ["FARGATE"],
            cpu: "256",
            memory: "512",
            executionRoleArn: this.executionRole.arn,
            taskRoleArn: this.taskRole.arn,
            containerDefinitions: pulumi.all([
                this.apiRepository.repositoryUrl,
                args.databaseEndpoint,
                args.databaseSecretArn,
                apiLogGroup.name,
            ]).apply(([repositoryUrl, dbEndpoint, secretArn, logGroupName]) => {
                const containerName = `${name}-api`;
                return JSON.stringify([
                {
                    name: containerName,
                    image: `${repositoryUrl}:latest`,
                    essential: true,
                    portMappings: [
                        {
                            containerPort: 8000,
                            protocol: "tcp",
                        },
                    ],
                    environment: [
                        {
                            name: "ENVIRONMENT",
                            value: args.environment,
                        },
                        {
                            name: "API_KEY",
                            value: args.apiKey,
                        },
                        {
                            name: "POSTGRES_HOST",
                            value: dbEndpoint.split(':')[0], // Extract hostname only
                        },
                        {
                            name: "POSTGRES_PORT",
                            value: "5432",
                        },
                        {
                            name: "POSTGRES_DB",
                            value: "happyrobot",
                        },
                        {
                            name: "MAX_LOAD_WEIGHT_LBS",
                            value: maxLoadWeightLbs,
                        },
                        {
                            name: "MAX_REFERENCE_NUMBER_COUNTER",
                            value: maxReferenceNumberCounter,
                        },
                        {
                            name: "MAX_RATE_AMOUNT",
                            value: maxRateAmount,
                        },
                    ],
                    secrets: [
                        {
                            name: "POSTGRES_USER",
                            valueFrom: `${secretArn}:username::`,
                        },
                        {
                            name: "POSTGRES_PASSWORD",
                            valueFrom: `${secretArn}:password::`,
                        },
                    ],
                    logConfiguration: {
                        logDriver: "awslogs",
                        options: {
                            "awslogs-group": logGroupName,
                            "awslogs-region": aws.config.region!,
                            "awslogs-stream-prefix": "ecs",
                        },
                    },
                    healthCheck: {
                        command: ["CMD-SHELL", "curl -f http://localhost:8000/api/v1/health || exit 1"],
                        interval: 30,
                        timeout: 5,
                        retries: 3,
                        startPeriod: 60,
                    },
                },
            ]);
            }),
            tags: {
                ...args.tags,
                Name: `${name}-api-task`,
            },
        }, { parent: this });


        // API ECS Service
        this.apiService = new aws.ecs.Service(`${name}-api-service`, {
            name: `${name}-api-service`,
            cluster: this.cluster.id,
            taskDefinition: this.apiTaskDefinition.arn,
            launchType: "FARGATE",
            desiredCount: 1,
            platformVersion: "LATEST",

            networkConfiguration: {
                subnets: args.privateSubnets.map(subnet => subnet.id),
                securityGroups: [args.ecsSecurityGroup.id],
                assignPublicIp: false,
            },

            loadBalancers: [
                {
                    targetGroupArn: this.apiTargetGroup.arn,
                    containerName: `${name}-api`,
                    containerPort: 8000,
                },
            ],


            tags: {
                ...args.tags,
                Name: "happyrobot-api",
            },
        }, { parent: this });


        // Auto Scaling configuration
        this.createAutoScaling(args);

        // Register outputs
        this.registerOutputs({
            cluster: this.cluster,
            apiRepository: this.apiRepository,
            taskRole: this.taskRole,
            executionRole: this.executionRole,
            apiTaskDefinition: this.apiTaskDefinition,
            apiService: this.apiService,
            apiTargetGroup: this.apiTargetGroup,
        });
    }

    private createAutoScaling(args: ContainersArgs) {
        const name = "containers";
        // API Auto Scaling
<<<<<<< HEAD
        const apiAutoScalingTarget = new aws.appautoscaling.Target(`api-autoscaling-target`, {
=======
        const apiAutoScalingTarget = new aws.appautoscaling.Target(`${name}-api-autoscaling-target`, {
>>>>>>> 94d9bff7
            maxCapacity: 3,
            minCapacity: 1,
            resourceId: pulumi.interpolate`service/${this.cluster.name}/${this.apiService.name}`,
            scalableDimension: "ecs:service:DesiredCount",
            serviceNamespace: "ecs",
        }, { parent: this });

<<<<<<< HEAD
        new aws.appautoscaling.Policy(`api-autoscaling-policy`, {
            name: `api-cpu-autoscaling`,
=======
        new aws.appautoscaling.Policy(`${name}-api-autoscaling-policy`, {
            name: `${name}-api-cpu-autoscaling`,
>>>>>>> 94d9bff7
            policyType: "TargetTrackingScaling",
            resourceId: apiAutoScalingTarget.resourceId,
            scalableDimension: apiAutoScalingTarget.scalableDimension,
            serviceNamespace: apiAutoScalingTarget.serviceNamespace,
            targetTrackingScalingPolicyConfiguration: {
                predefinedMetricSpecification: {
                    predefinedMetricType: "ECSServiceAverageCPUUtilization",
                },
                targetValue: 70,
                scaleInCooldown: 300,
                scaleOutCooldown: 300,
            },
        }, { parent: this });

    }
}<|MERGE_RESOLUTION|>--- conflicted
+++ resolved
@@ -337,11 +337,7 @@
     private createAutoScaling(args: ContainersArgs) {
         const name = "containers";
         // API Auto Scaling
-<<<<<<< HEAD
-        const apiAutoScalingTarget = new aws.appautoscaling.Target(`api-autoscaling-target`, {
-=======
         const apiAutoScalingTarget = new aws.appautoscaling.Target(`${name}-api-autoscaling-target`, {
->>>>>>> 94d9bff7
             maxCapacity: 3,
             minCapacity: 1,
             resourceId: pulumi.interpolate`service/${this.cluster.name}/${this.apiService.name}`,
@@ -349,13 +345,8 @@
             serviceNamespace: "ecs",
         }, { parent: this });
 
-<<<<<<< HEAD
-        new aws.appautoscaling.Policy(`api-autoscaling-policy`, {
-            name: `api-cpu-autoscaling`,
-=======
         new aws.appautoscaling.Policy(`${name}-api-autoscaling-policy`, {
             name: `${name}-api-cpu-autoscaling`,
->>>>>>> 94d9bff7
             policyType: "TargetTrackingScaling",
             resourceId: apiAutoScalingTarget.resourceId,
             scalableDimension: apiAutoScalingTarget.scalableDimension,
