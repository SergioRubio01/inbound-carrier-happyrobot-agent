"""Unit tests for domain entities."""

import uuid
from datetime import datetime, timezone

<<<<<<< HEAD
from src.core.domain.entities import Load, LoadStatus, UrgencyLevel
from src.core.domain.value_objects import EquipmentType, Location, Rate
=======
from src.core.domain.entities import Carrier, Load, UrgencyLevel
from src.core.domain.value_objects import EquipmentType, Location, MCNumber, Rate


class TestCarrier:
    """Test Carrier entity."""

    def test_carrier_creation(self):
        """Test creating a carrier entity."""
        carrier = Carrier(
            carrier_id=uuid.uuid4(),
            mc_number=MCNumber.from_string("MC123456"),
            dot_number="DOT789012",
            legal_name="Test Carrier LLC",
            dba_name="Test Carrier",
            entity_type="CARRIER",
            operating_status="AUTHORIZED_FOR_HIRE",
            status="ACTIVE",
            insurance_on_file=True,
            created_at=datetime.now(timezone.utc),
            updated_at=datetime.now(timezone.utc),
        )

        assert carrier.mc_number == MCNumber.from_string("MC123456")
        assert carrier.legal_name == "Test Carrier LLC"
        assert carrier.is_eligible

    def test_carrier_eligibility(self):
        """Test carrier eligibility logic."""
        # Eligible carrier
        eligible_carrier = Carrier(
            carrier_id=uuid.uuid4(),
            mc_number=MCNumber.from_string("MC123456"),
            legal_name="Test Carrier",
            entity_type="CARRIER",
            operating_status="AUTHORIZED_FOR_HIRE",
            status="ACTIVE",
            insurance_on_file=True,
            created_at=datetime.now(timezone.utc),
            updated_at=datetime.now(timezone.utc),
        )
        assert eligible_carrier.is_eligible

        # Ineligible carrier (no insurance)
        ineligible_carrier = Carrier(
            carrier_id=uuid.uuid4(),
            mc_number=MCNumber.from_string("MC123456"),
            legal_name="Test Carrier",
            entity_type="CARRIER",
            operating_status="AUTHORIZED_FOR_HIRE",
            status="ACTIVE",
            insurance_on_file=False,
            created_at=datetime.now(timezone.utc),
            updated_at=datetime.now(timezone.utc),
        )
        assert not ineligible_carrier.is_eligible
>>>>>>> cfedc0e2


class TestLoad:
    """Test Load entity."""

    def test_load_creation(self):
        """Test creating a load entity."""
        load = Load(
            load_id=uuid.uuid4(),
            reference_number="LOAD001",
            origin=Location("Chicago", "IL", "60601"),
            destination=Location("Atlanta", "GA", "30301"),
            pickup_date=datetime.now(timezone.utc).date(),
            delivery_date=datetime.now(timezone.utc).date(),
            equipment_type=EquipmentType.from_name("DRY_VAN"),
            weight=35000,
            miles="716",
            loadboard_rate=Rate.from_float(2500),
            booked=False,
            urgency=UrgencyLevel.NORMAL,
            is_active=True,
            created_at=datetime.now(timezone.utc),
            updated_at=datetime.now(timezone.utc),
        )

        assert load.reference_number == "LOAD001"
        assert load.origin is not None and load.origin.city == "Chicago"
        assert load.destination is not None and load.destination.city == "Atlanta"
        assert load.miles == "716"
        assert (
            load.loadboard_rate is not None and load.loadboard_rate.to_float() == 2500
        )

    def test_load_rate_per_mile(self):
        """Test load rate per mile calculation."""
        load = Load(
            load_id=uuid.uuid4(),
            origin=Location("Chicago", "IL", "60601"),
            destination=Location("Atlanta", "GA", "30301"),
            pickup_date=datetime.now(timezone.utc).date(),
            delivery_date=datetime.now(timezone.utc).date(),
            equipment_type=EquipmentType.from_name("DRY_VAN"),
            weight=35000,
            miles="500",
            loadboard_rate=Rate.from_float(2000),
            booked=False,
            urgency=UrgencyLevel.NORMAL,
            is_active=True,
            created_at=datetime.now(timezone.utc),
            updated_at=datetime.now(timezone.utc),
        )

        rate_per_mile = load.rate_per_mile
        assert rate_per_mile is not None
        assert rate_per_mile.to_float() == 4.0  # $2000 / 500 miles<|MERGE_RESOLUTION|>--- conflicted
+++ resolved
@@ -3,67 +3,8 @@
 import uuid
 from datetime import datetime, timezone
 
-<<<<<<< HEAD
-from src.core.domain.entities import Load, LoadStatus, UrgencyLevel
+from src.core.domain.entities import Load, UrgencyLevel
 from src.core.domain.value_objects import EquipmentType, Location, Rate
-=======
-from src.core.domain.entities import Carrier, Load, UrgencyLevel
-from src.core.domain.value_objects import EquipmentType, Location, MCNumber, Rate
-
-
-class TestCarrier:
-    """Test Carrier entity."""
-
-    def test_carrier_creation(self):
-        """Test creating a carrier entity."""
-        carrier = Carrier(
-            carrier_id=uuid.uuid4(),
-            mc_number=MCNumber.from_string("MC123456"),
-            dot_number="DOT789012",
-            legal_name="Test Carrier LLC",
-            dba_name="Test Carrier",
-            entity_type="CARRIER",
-            operating_status="AUTHORIZED_FOR_HIRE",
-            status="ACTIVE",
-            insurance_on_file=True,
-            created_at=datetime.now(timezone.utc),
-            updated_at=datetime.now(timezone.utc),
-        )
-
-        assert carrier.mc_number == MCNumber.from_string("MC123456")
-        assert carrier.legal_name == "Test Carrier LLC"
-        assert carrier.is_eligible
-
-    def test_carrier_eligibility(self):
-        """Test carrier eligibility logic."""
-        # Eligible carrier
-        eligible_carrier = Carrier(
-            carrier_id=uuid.uuid4(),
-            mc_number=MCNumber.from_string("MC123456"),
-            legal_name="Test Carrier",
-            entity_type="CARRIER",
-            operating_status="AUTHORIZED_FOR_HIRE",
-            status="ACTIVE",
-            insurance_on_file=True,
-            created_at=datetime.now(timezone.utc),
-            updated_at=datetime.now(timezone.utc),
-        )
-        assert eligible_carrier.is_eligible
-
-        # Ineligible carrier (no insurance)
-        ineligible_carrier = Carrier(
-            carrier_id=uuid.uuid4(),
-            mc_number=MCNumber.from_string("MC123456"),
-            legal_name="Test Carrier",
-            entity_type="CARRIER",
-            operating_status="AUTHORIZED_FOR_HIRE",
-            status="ACTIVE",
-            insurance_on_file=False,
-            created_at=datetime.now(timezone.utc),
-            updated_at=datetime.now(timezone.utc),
-        )
-        assert not ineligible_carrier.is_eligible
->>>>>>> cfedc0e2
 
 
 class TestLoad:
