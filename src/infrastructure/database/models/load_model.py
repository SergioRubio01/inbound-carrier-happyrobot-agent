--- conflicted
+++ resolved
@@ -6,18 +6,16 @@
 """
 
 import uuid
-from datetime import date, datetime, time
-from typing import TYPE_CHECKING, List, Optional
+from typing import TYPE_CHECKING
 
-from sqlalchemy import TIMESTAMP, Boolean, Date, ForeignKey, Integer, String, Text, Time
-from sqlalchemy.dialects.postgresql import ARRAY, JSONB, NUMERIC, UUID
-from sqlalchemy.orm import Mapped, mapped_column, relationship
-from sqlalchemy.sql import func
+from sqlalchemy import Boolean, Column, Date, Integer, String, Text, Time
+from sqlalchemy.dialects.postgresql import NUMERIC, UUID
+from sqlalchemy.orm import Mapped, mapped_column
 
 from src.infrastructure.database.base import Base, TimestampMixin
 
 if TYPE_CHECKING:
-    from .carrier_model import CarrierModel
+    pass
 
 
 class LoadModel(Base, TimestampMixin):
@@ -31,7 +29,6 @@
     )
 
     # Load Reference
-<<<<<<< HEAD
     reference_number = Column(String(50), unique=True, index=True)
 
     # Origin Information
@@ -59,106 +56,12 @@
 
     # Pricing
     loadboard_rate = Column(NUMERIC(10, 2), nullable=False, index=True)
-=======
-    reference_number: Mapped[Optional[str]] = mapped_column(
-        String(50), unique=True, index=True, nullable=True
-    )
-    external_id: Mapped[Optional[str]] = mapped_column(
-        String(100), nullable=True
-    )  # ID from external system
-
-    # Origin Information
-    origin_city: Mapped[str] = mapped_column(String(100), nullable=False, index=True)
-    origin_state: Mapped[str] = mapped_column(String(2), nullable=False, index=True)
-    origin_zip: Mapped[Optional[str]] = mapped_column(String(10), nullable=True)
-    origin_coordinates: Mapped[Optional[dict]] = mapped_column(
-        JSONB, nullable=True
-    )  # {lat, lng}
-    origin_facility: Mapped[Optional[dict]] = mapped_column(
-        JSONB, nullable=True
-    )  # {name, address, contact, hours}
-
-    # Destination Information
-    destination_city: Mapped[str] = mapped_column(
-        String(100), nullable=False, index=True
-    )
-    destination_state: Mapped[str] = mapped_column(
-        String(2), nullable=False, index=True
-    )
-    destination_zip: Mapped[Optional[str]] = mapped_column(String(10), nullable=True)
-    destination_coordinates: Mapped[Optional[dict]] = mapped_column(
-        JSONB, nullable=True
-    )  # {lat, lng}
-    destination_facility: Mapped[Optional[dict]] = mapped_column(
-        JSONB, nullable=True
-    )  # {name, address, contact, hours}
-
-    # Schedule
-    pickup_date: Mapped[date] = mapped_column(Date, nullable=False, index=True)
-    pickup_time_start: Mapped[Optional[time]] = mapped_column(Time, nullable=True)
-    pickup_time_end: Mapped[Optional[time]] = mapped_column(Time, nullable=True)
-    pickup_appointment_required: Mapped[bool] = mapped_column(Boolean, default=False)
-
-    delivery_date: Mapped[date] = mapped_column(Date, nullable=False)
-    delivery_time_start: Mapped[Optional[time]] = mapped_column(Time, nullable=True)
-    delivery_time_end: Mapped[Optional[time]] = mapped_column(Time, nullable=True)
-    delivery_appointment_required: Mapped[bool] = mapped_column(Boolean, default=False)
-
-    # Equipment Requirements
-    equipment_type: Mapped[str] = mapped_column(String(50), nullable=False, index=True)
-    equipment_requirements: Mapped[Optional[dict]] = mapped_column(
-        JSONB, nullable=True
-    )  # {tarps, straps, temp_control, etc}
-
-    # Load Details
-    weight: Mapped[int] = mapped_column(Integer, nullable=False)  # in pounds
-    pieces: Mapped[Optional[int]] = mapped_column(Integer, nullable=True)
-    commodity_type: Mapped[Optional[str]] = mapped_column(String(100), nullable=True)
-    commodity_description: Mapped[Optional[str]] = mapped_column(Text, nullable=True)
-    dimensions: Mapped[Optional[str]] = mapped_column(
-        String(100), nullable=True
-    )  # LxWxH
-    hazmat: Mapped[bool] = mapped_column(Boolean, default=False)
-    hazmat_class: Mapped[Optional[str]] = mapped_column(String(20), nullable=True)
-
-    # Distance and Route
-    miles: Mapped[int] = mapped_column(Integer, nullable=False, index=True)
-    estimated_transit_hours: Mapped[Optional[int]] = mapped_column(
-        Integer, nullable=True
-    )
-    route_notes: Mapped[Optional[str]] = mapped_column(Text, nullable=True)
-
-    # Pricing
-    loadboard_rate: Mapped[float] = mapped_column(
-        NUMERIC(10, 2), nullable=False, index=True
-    )
-    fuel_surcharge: Mapped[float] = mapped_column(NUMERIC(10, 2), default=0)
-    accessorials: Mapped[Optional[dict]] = mapped_column(
-        JSONB, nullable=True
-    )  # [{type, amount, description}]
-
-    # Negotiation Parameters
-    minimum_rate: Mapped[Optional[float]] = mapped_column(NUMERIC(10, 2), nullable=True)
-    maximum_rate: Mapped[Optional[float]] = mapped_column(NUMERIC(10, 2), nullable=True)
-    target_rate: Mapped[Optional[float]] = mapped_column(NUMERIC(10, 2), nullable=True)
-    auto_accept_threshold: Mapped[Optional[float]] = mapped_column(
-        NUMERIC(10, 2), nullable=True
-    )
-
-    # Broker/Customer Information
-    broker_company: Mapped[Optional[str]] = mapped_column(String(255), nullable=True)
-    broker_contact: Mapped[Optional[dict]] = mapped_column(
-        JSONB, nullable=True
-    )  # {name, phone, email}
-    customer_name: Mapped[Optional[str]] = mapped_column(String(255), nullable=True)
->>>>>>> 94d9bff7
 
     # Status
     status: Mapped[str] = mapped_column(
         String(30), nullable=False, default="AVAILABLE", index=True
     )
     # AVAILABLE, PENDING, BOOKED, IN_TRANSIT, DELIVERED, CANCELLED
-<<<<<<< HEAD
 
     # Special Instructions
     notes = Column(Text)
@@ -169,65 +72,5 @@
     # Metadata
     version = Column(Integer, default=1)
 
-=======
-    status_changed_at: Mapped[datetime] = mapped_column(
-        TIMESTAMP(timezone=True), default=func.now()
-    )
-    booked_by_carrier_id: Mapped[Optional[uuid.UUID]] = mapped_column(
-        UUID(as_uuid=True), ForeignKey("carriers.carrier_id"), nullable=True
-    )
-    booked_at: Mapped[Optional[datetime]] = mapped_column(
-        TIMESTAMP(timezone=True), nullable=True
-    )
-
-    # Special Instructions
-    special_requirements: Mapped[Optional[List[str]]] = mapped_column(
-        ARRAY(Text), nullable=True
-    )
-    notes: Mapped[Optional[str]] = mapped_column(Text, nullable=True)
-    internal_notes: Mapped[Optional[str]] = mapped_column(
-        Text, nullable=True
-    )  # Not shown to carriers
-
-    # Urgency and Priority
-    urgency: Mapped[str] = mapped_column(
-        String(20), default="NORMAL"
-    )  # LOW, NORMAL, HIGH, CRITICAL
-    priority_score: Mapped[int] = mapped_column(Integer, default=50)  # 0-100
-
-    # Visibility
-    is_active: Mapped[bool] = mapped_column(Boolean, default=True, index=True)
-    expires_at: Mapped[Optional[datetime]] = mapped_column(
-        TIMESTAMP(timezone=True), nullable=True
-    )
-
-    # Metadata
-    source: Mapped[Optional[str]] = mapped_column(
-        String(50), nullable=True
-    )  # DAT, MANUAL, API, etc.
-    created_by: Mapped[Optional[str]] = mapped_column(String(100), nullable=True)
-    deleted_at: Mapped[Optional[datetime]] = mapped_column(
-        TIMESTAMP(timezone=True), nullable=True
-    )
-    version: Mapped[int] = mapped_column(Integer, default=1)
-
-    # Relationships
-    booked_by_carrier: Mapped["CarrierModel"] = relationship(
-        "CarrierModel", foreign_keys=[booked_by_carrier_id]
-    )
-
-    @property
-    def total_rate(self) -> float:
-        """Calculate total rate including fuel surcharge."""
-        return float(self.loadboard_rate) + float(self.fuel_surcharge or 0)
-
-    @property
-    def rate_per_mile(self) -> float:
-        """Calculate rate per mile."""
-        if self.miles and self.miles > 0:
-            return float(self.total_rate / self.miles)
-        return 0.0
->>>>>>> 94d9bff7
-
     def __repr__(self) -> str:
         return f"<LoadModel(reference_number='{self.reference_number}', origin='{self.origin_city}, {self.origin_state}', destination='{self.destination_city}, {self.destination_state}')>"