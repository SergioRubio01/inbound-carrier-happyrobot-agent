--- conflicted
+++ resolved
@@ -5,12 +5,6 @@
 Created: 2024-08-14
 """
 
-<<<<<<< HEAD
-from sqlalchemy import Column, String, Integer, Boolean, Text, TIMESTAMP, ForeignKey
-from sqlalchemy.dialects.postgresql import UUID, JSONB, NUMERIC, ARRAY
-from sqlalchemy.orm import relationship
-=======
->>>>>>> 94d9bff7
 import uuid
 from datetime import datetime
 from typing import TYPE_CHECKING, List, Optional
