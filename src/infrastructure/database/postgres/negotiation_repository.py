"""
File: negotiation_repository.py
Description: PostgreSQL implementation of negotiation repository
Author: HappyRobot Team
Created: 2024-08-14
"""

from datetime import datetime, timezone
from typing import Any, Dict, List, Optional
from uuid import UUID

from sqlalchemy import and_, func, select
from sqlalchemy.ext.asyncio import AsyncSession
<<<<<<< HEAD
from sqlalchemy import select, and_, func
=======
>>>>>>> 94d9bff7

from src.core.domain.entities import Negotiation, NegotiationStatus, SystemResponse
from src.core.domain.value_objects import MCNumber, Rate
from src.core.ports.repositories import (
    INegotiationRepository,
    NegotiationSearchCriteria,
)
from src.infrastructure.database.models import NegotiationModel

from .base_repository import BaseRepository


class PostgresNegotiationRepository(
    BaseRepository[NegotiationModel, Negotiation], INegotiationRepository
):
    """PostgreSQL implementation of negotiation repository."""

    def __init__(self, session: AsyncSession):
        super().__init__(session, NegotiationModel)

    def _model_to_entity(
        self, model: Optional[NegotiationModel]
    ) -> Optional[Negotiation]:
        """Convert database model to domain entity."""
        if not model:
            return None

        return Negotiation(
            negotiation_id=model.negotiation_id,
            call_id=model.call_id,
            load_id=model.load_id,
            carrier_id=model.carrier_id,
            mc_number=(
                MCNumber.from_string(model.mc_number) if model.mc_number else None
            ),
            session_id=model.session_id,
            session_start=model.session_start,
            session_end=model.session_end,
            is_active=model.is_active,
            round_number=model.round_number,
            max_rounds=model.max_rounds,
            carrier_offer=Rate.from_float(model.carrier_offer),
            system_response=(
                SystemResponse(model.system_response) if model.system_response else None
            ),
            counter_offer=(
                Rate.from_float(model.counter_offer) if model.counter_offer else None
            ),
            loadboard_rate=Rate.from_float(model.loadboard_rate),
            minimum_acceptable=(
                Rate.from_float(model.minimum_acceptable)
                if model.minimum_acceptable
                else None
            ),
            maximum_acceptable=(
                Rate.from_float(model.maximum_acceptable)
                if model.maximum_acceptable
                else None
            ),
            decision_factors=model.decision_factors,
            message_to_carrier=model.message_to_carrier,
            justification=model.justification,
            final_status=(
                NegotiationStatus(model.final_status) if model.final_status else None
            ),
            agreed_rate=(
                Rate.from_float(model.agreed_rate) if model.agreed_rate else None
            ),
            response_time_seconds=model.response_time_seconds,
            total_duration_seconds=model.total_duration_seconds,
            created_at=model.created_at,
            updated_at=model.updated_at,
            created_by=model.created_by,
            version=model.version,
        )

    def _entity_to_model(self, entity: Negotiation) -> NegotiationModel:
        """Convert domain entity to database model."""
        return NegotiationModel(
            negotiation_id=entity.negotiation_id,
            call_id=entity.call_id,
            load_id=entity.load_id,
            carrier_id=entity.carrier_id,
            mc_number=str(entity.mc_number) if entity.mc_number else None,
            session_id=entity.session_id,
            session_start=entity.session_start,
            session_end=entity.session_end,
            is_active=entity.is_active,
            round_number=entity.round_number,
            max_rounds=entity.max_rounds,
            carrier_offer=(
                entity.carrier_offer.to_float() if entity.carrier_offer else 0.0
            ),
            system_response=(
                entity.system_response.value if entity.system_response else None
            ),
            counter_offer=(
                entity.counter_offer.to_float() if entity.counter_offer else None
            ),
            loadboard_rate=(
                entity.loadboard_rate.to_float() if entity.loadboard_rate else 0.0
            ),
            minimum_acceptable=(
                entity.minimum_acceptable.to_float()
                if entity.minimum_acceptable
                else None
            ),
            maximum_acceptable=(
                entity.maximum_acceptable.to_float()
                if entity.maximum_acceptable
                else None
            ),
            decision_factors=entity.decision_factors,
            message_to_carrier=entity.message_to_carrier,
            justification=entity.justification,
            final_status=entity.final_status.value if entity.final_status else None,
            agreed_rate=entity.agreed_rate.to_float() if entity.agreed_rate else None,
            response_time_seconds=entity.response_time_seconds,
            total_duration_seconds=entity.total_duration_seconds,
            created_at=entity.created_at,
            updated_at=entity.updated_at,
            created_by=entity.created_by,
            version=entity.version,
        )

    async def create(self, negotiation: Negotiation) -> Negotiation:  # type: ignore[override]
        """Create a new negotiation."""
        model = self._entity_to_model(negotiation)
        created_model = await super().create(model)
        result = self._model_to_entity(created_model)
        if result is None:
            raise RuntimeError("Failed to create negotiation")
        return result

    async def get_by_id(self, negotiation_id: UUID) -> Optional[Negotiation]:  # type: ignore[override]
        """Get negotiation by ID."""
        stmt = select(NegotiationModel).where(
            NegotiationModel.negotiation_id == negotiation_id
        )
        result = await self.session.execute(stmt)
        model = result.scalar_one_or_none()
        return self._model_to_entity(model) if model else None

    async def get_by_session_id(self, session_id: str) -> Optional[Negotiation]:
        """Get active negotiation by session ID."""
        stmt = (
            select(NegotiationModel)
            .where(
                and_(
                    NegotiationModel.session_id == session_id,
                    NegotiationModel.is_active.is_(True),
                )
            )
            .order_by(NegotiationModel.created_at.desc())
        )

        result = await self.session.execute(stmt)
        model = result.scalar_one_or_none()
        return self._model_to_entity(model) if model else None

    async def update(self, negotiation: Negotiation) -> Negotiation:  # type: ignore[override]
        """Update existing negotiation."""
        model = self._entity_to_model(negotiation)
        model.updated_at = datetime.now(timezone.utc)
        model.version += 1
        updated_model = await super().update(model)
        result = self._model_to_entity(updated_model)
        if result is None:
            raise RuntimeError("Failed to update negotiation")
        return result

    async def delete(self, negotiation_id: UUID) -> bool:
        """Delete negotiation."""
        return await super().delete(negotiation_id)

    async def search_negotiations(
        self, criteria: NegotiationSearchCriteria
    ) -> List[Negotiation]:
        """Search negotiations by criteria."""
        stmt = select(NegotiationModel)

        conditions = []

        if criteria.call_id:
            conditions.append(NegotiationModel.call_id == criteria.call_id)
        if criteria.load_id:
            conditions.append(NegotiationModel.load_id == criteria.load_id)
        if criteria.carrier_id:
            conditions.append(NegotiationModel.carrier_id == criteria.carrier_id)
        if criteria.mc_number:
            conditions.append(NegotiationModel.mc_number == str(criteria.mc_number))
        if criteria.session_id:
            conditions.append(NegotiationModel.session_id == criteria.session_id)
        if criteria.is_active is not None:
            conditions.append(NegotiationModel.is_active == criteria.is_active)
        if criteria.final_status:
            conditions.append(
                NegotiationModel.final_status == criteria.final_status.value
            )
        if criteria.start_date:
            conditions.append(NegotiationModel.session_start >= criteria.start_date)
        if criteria.end_date:
            conditions.append(NegotiationModel.session_start <= criteria.end_date)

        if conditions:
            stmt = stmt.where(and_(*conditions))

        stmt = stmt.limit(criteria.limit).offset(criteria.offset)
        stmt = stmt.order_by(NegotiationModel.session_start.desc())

        result = await self.session.execute(stmt)
        models = result.scalars().all()
        entities = [self._model_to_entity(model) for model in models]
        return [e for e in entities if e is not None]

    async def get_negotiations_by_call(self, call_id: UUID) -> List[Negotiation]:
        """Get all negotiations for a specific call."""
        stmt = (
            select(NegotiationModel)
            .where(NegotiationModel.call_id == call_id)
            .order_by(NegotiationModel.round_number.asc())
        )

        result = await self.session.execute(stmt)
        models = result.scalars().all()
        entities = [self._model_to_entity(model) for model in models]
        return [e for e in entities if e is not None]

    async def get_negotiations_by_load(
        self, load_id: UUID, limit: int = 100, offset: int = 0
    ) -> List[Negotiation]:
        """Get negotiations for a specific load."""
        stmt = (
            select(NegotiationModel)
            .where(NegotiationModel.load_id == load_id)
            .limit(limit)
            .offset(offset)
            .order_by(NegotiationModel.session_start.desc())
        )

        result = await self.session.execute(stmt)
        models = result.scalars().all()
        entities = [self._model_to_entity(model) for model in models]
        return [e for e in entities if e is not None]

    async def get_active_negotiations(
        self, limit: int = 100, offset: int = 0
    ) -> List[Negotiation]:
        """Get currently active negotiations."""
        stmt = (
            select(NegotiationModel)
            .where(NegotiationModel.is_active.is_(True))  # noqa: E712
            .limit(limit)
            .offset(offset)
            .order_by(NegotiationModel.session_start.desc())
        )

        result = await self.session.execute(stmt)
        models = result.scalars().all()
        entities = [self._model_to_entity(model) for model in models]
        return [e for e in entities if e is not None]

    async def get_negotiations_by_status(
        self, status: NegotiationStatus, limit: int = 100, offset: int = 0
    ) -> List[Negotiation]:
        """Get negotiations by final status."""
        stmt = (
            select(NegotiationModel)
            .where(NegotiationModel.final_status == status.value)
            .limit(limit)
            .offset(offset)
            .order_by(NegotiationModel.session_start.desc())
        )

        result = await self.session.execute(stmt)
        models = result.scalars().all()
        entities = [self._model_to_entity(model) for model in models]
        return [e for e in entities if e is not None]

    async def get_negotiation_metrics(
        self, start_date: datetime, end_date: datetime
    ) -> Dict[str, Any]:
        """Get aggregated negotiation metrics for date range."""
        # Total negotiations
        total_negotiations_stmt = select(func.count()).where(
            and_(
                NegotiationModel.session_start >= start_date,
                NegotiationModel.session_start <= end_date,
            )
        )
        total_negotiations_result = await self.session.execute(total_negotiations_stmt)
        total_negotiations = total_negotiations_result.scalar()

        # Negotiations by status
        status_stmt = (
            select(NegotiationModel.final_status, func.count().label("count"))
            .where(
                and_(
                    NegotiationModel.session_start >= start_date,
                    NegotiationModel.session_start <= end_date,
                    NegotiationModel.final_status.isnot(None),
                )
            )
            .group_by(NegotiationModel.final_status)
        )

        status_result = await self.session.execute(status_stmt)
        statuses = {row.final_status: row.count for row in status_result}

        # Average negotiation rounds
        avg_rounds_stmt = select(func.avg(NegotiationModel.round_number)).where(
            and_(
                NegotiationModel.session_start >= start_date,
                NegotiationModel.session_start <= end_date,
            )
        )
        avg_rounds_result = await self.session.execute(avg_rounds_stmt)
        avg_rounds = avg_rounds_result.scalar() or 0

        # Success rate (deal accepted)
        success_stmt = select(func.count()).where(
            and_(
                NegotiationModel.session_start >= start_date,
                NegotiationModel.session_start <= end_date,
                NegotiationModel.final_status == "DEAL_ACCEPTED",
            )
        )
        success_result = await self.session.execute(success_stmt)
        successful_negotiations = success_result.scalar()

        success_rate = (
            ((successful_negotiations or 0) / total_negotiations * 100)
            if total_negotiations is not None and total_negotiations > 0
            else 0
        )

        return {
            "total_negotiations": total_negotiations,
            "statuses": statuses,
            "average_rounds": round(avg_rounds, 2) if avg_rounds else 0,
            "success_rate_percent": round(success_rate, 2),
            "successful_negotiations": successful_negotiations,
        }

    async def count_negotiations_by_criteria(
        self, criteria: NegotiationSearchCriteria
    ) -> int:
        """Count negotiations matching criteria."""
        stmt = select(func.count(NegotiationModel.negotiation_id))

        conditions = []
        if criteria.call_id:
            conditions.append(NegotiationModel.call_id == criteria.call_id)
        if criteria.load_id:
            conditions.append(NegotiationModel.load_id == criteria.load_id)
        if criteria.carrier_id:
            conditions.append(NegotiationModel.carrier_id == criteria.carrier_id)
        if criteria.mc_number:
            conditions.append(NegotiationModel.mc_number == str(criteria.mc_number))
        if criteria.session_id:
            conditions.append(NegotiationModel.session_id == criteria.session_id)
        if criteria.is_active is not None:
            conditions.append(NegotiationModel.is_active == criteria.is_active)
        if criteria.final_status:
            conditions.append(
                NegotiationModel.final_status == criteria.final_status.value
            )
        if criteria.start_date:
            conditions.append(NegotiationModel.session_start >= criteria.start_date)
        if criteria.end_date:
            conditions.append(NegotiationModel.session_start <= criteria.end_date)

        if conditions:
            stmt = stmt.where(and_(*conditions))

        result = await self.session.execute(stmt)
        return int(result.scalar() or 0)

    async def get_carrier_negotiation_history(
        self, carrier_id: UUID, limit: int = 50
    ) -> List[Negotiation]:
        """Get negotiation history for a specific carrier."""
        stmt = (
            select(NegotiationModel)
            .where(NegotiationModel.carrier_id == carrier_id)
            .limit(limit)
            .order_by(NegotiationModel.session_start.desc())
        )

        result = await self.session.execute(stmt)
        models = result.scalars().all()
        entities = [self._model_to_entity(model) for model in models]
        return [e for e in entities if e is not None]<|MERGE_RESOLUTION|>--- conflicted
+++ resolved
@@ -11,10 +11,6 @@
 
 from sqlalchemy import and_, func, select
 from sqlalchemy.ext.asyncio import AsyncSession
-<<<<<<< HEAD
-from sqlalchemy import select, and_, func
-=======
->>>>>>> 94d9bff7
 
 from src.core.domain.entities import Negotiation, NegotiationStatus, SystemResponse
 from src.core.domain.value_objects import MCNumber, Rate
