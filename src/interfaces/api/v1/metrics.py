--- conflicted
+++ resolved
@@ -95,7 +95,6 @@
     """Response model for metrics summary."""
 
     period: Dict[str, Any]
-    conversion_metrics: Dict[str, Any]
     financial_metrics: Dict[str, Any]
     carrier_metrics: Dict[str, Any]
     generated_at: str
@@ -174,9 +173,6 @@
         end_date = datetime.now(timezone.utc)
         start_date = end_date - timedelta(days=days)
 
-        # Since negotiations table was removed, use placeholder data
-        # In a real implementation, this data would come from call metrics or other sources
-        successful_negotiations = 0
 
         # Get additional metrics from database
         load_metrics_data = await load_repo.get_load_metrics(start_date, end_date)
@@ -190,24 +186,6 @@
                 "start": start_date.isoformat(),
                 "end": end_date.isoformat(),
                 "days": days,
-            },
-            conversion_metrics={
-                "loads_booked": successful_negotiations,
-<<<<<<< HEAD
-                "average_negotiation_rounds": 0,  # Placeholder - would come from call metrics
-                "first_offer_acceptance_rate": 45.2,  # Would need detailed analysis
-                "average_time_to_accept_minutes": 4.5,  # Would need detailed analysis
-=======
-                "average_negotiation_rounds": negotiation_metrics_data.get(
-                    "average_rounds", 0
-                ),
-                "first_offer_acceptance_rate": negotiation_metrics_data.get(
-                    "first_offer_acceptance_rate", 0.0
-                ),
-                "average_time_to_accept_minutes": negotiation_metrics_data.get(
-                    "average_time_to_accept_minutes", 0.0
-                ),
->>>>>>> 54c04cb8
             },
             financial_metrics={
                 "total_booked_revenue": load_metrics_data.get(
@@ -218,12 +196,6 @@
                 "average_loadboard_rate": load_metrics_data.get(
                     "average_loadboard_rate", 0.0
                 ),
-                "average_margin_percentage": 0.0,  # Placeholder - would come from call metrics
-                "rate_variance": {
-                    "above_loadboard": 0,  # Placeholder - would come from call metrics
-                    "at_loadboard": 0,  # Placeholder - would come from call metrics
-                    "below_loadboard": 0,  # Placeholder - would come from call metrics
-                },
             },
             carrier_metrics={
                 "repeat_callers": carrier_metrics_data.get("repeat_callers", 0),
