import logging

from fastapi import FastAPI, Request
from fastapi.middleware.cors import CORSMiddleware
from fastapi.responses import JSONResponse

from src.config.settings import settings
from src.core.domain.exceptions import (
    BaseException,
    ForbiddenException,
    NotFoundException,
    UnauthorizedException,
    ValidationException,
)

# Import custom middleware
from src.interfaces.api.v1.middleware import (
    AuthenticationMiddleware,
    CORSHandlerMiddleware,
    RateLimiterMiddleware,
)

logger_app = logging.getLogger(__name__)


def create_app() -> FastAPI:
    """Create and configure the FastAPI application"""

    # Create FastAPI instance
    app = FastAPI(
        title=settings.app_name,
        description=settings.app_description,
        version=settings.app_version,
        docs_url="/api/v1/docs",
        redoc_url="/api/v1/redoc",
        openapi_url="/api/v1/openapi.json",
        # Define OpenAPI tags with descriptions and ordering
        openapi_tags=[
            {
                "name": "Calls",
                "description": "Operations for calls",
            },
            {
                "name": "Metrics",
                "description": "Operations for metrics",
            },
            {
                "name": "Negotiations",
                "description": "Operations for negotiations",
            },
            {
                "name": "Loads",
                "description": "Operations for loads",
            },
        ],
    )

    # Add health check endpoints BEFORE middleware to ensure fast response
    # These endpoints bypass all middleware processing
    # @app.get("/health")
    # async def root_health_check():
    #     """Root health check endpoint for load balancer"""
    #     return {"status": "ok", "service": "HappyRobot FDE API", "version": "0.1.0"}

    @app.get("/api/v1/health")
    async def api_health_check():
        """API health check endpoint for load balancer"""
        return {"status": "ok"}

    # Add middlewares
    app.add_middleware(
        CORSMiddleware,
        allow_origins=["*"],  # In production, specify exact origins
        allow_credentials=True,
        allow_methods=["GET", "POST", "PUT", "DELETE", "OPTIONS", "PATCH"],
        allow_headers=["*"],
        expose_headers=["*"],
        max_age=3600,
    )

    # Add custom middleware (order is important - last added runs first)
    # Rate limiter to prevent abuse (runs third)
    app.add_middleware(RateLimiterMiddleware)
    # AuthMiddleware for user authentication and role checks (runs second)
    app.add_middleware(AuthenticationMiddleware)
    # CORSHandlerMiddleware first to handle OPTIONS requests (runs first)
    app.add_middleware(CORSHandlerMiddleware)

    # Add exception handlers
    @app.exception_handler(BaseException)
    async def base_exception_handler(request: Request, exc: BaseException):
        return JSONResponse(status_code=exc.status_code, content={"detail": exc.detail})

    @app.exception_handler(NotFoundException)
    async def not_found_exception_handler(request: Request, exc: NotFoundException):
        return JSONResponse(status_code=404, content={"detail": exc.detail})

    @app.exception_handler(UnauthorizedException)
    async def unauthorized_exception_handler(
        request: Request, exc: UnauthorizedException
    ):
        return JSONResponse(status_code=401, content={"detail": exc.detail})

    @app.exception_handler(ForbiddenException)
    async def forbidden_exception_handler(request: Request, exc: ForbiddenException):
        return JSONResponse(status_code=403, content={"detail": exc.detail})

    @app.exception_handler(ValidationException)
    async def validation_exception_handler(request: Request, exc: ValidationException):
        return JSONResponse(status_code=422, content={"detail": exc.details})

    # Include API routers
<<<<<<< HEAD
    from src.interfaces.api.v1 import loads, negotiations, calls, metrics
=======
    from src.interfaces.api.v1 import calls, fmcsa, loads, metrics, negotiations

    app.include_router(fmcsa.router, prefix="/api/v1")
>>>>>>> 94d9bff7
    app.include_router(loads.router, prefix="/api/v1")
    app.include_router(negotiations.router, prefix="/api/v1")
    app.include_router(calls.router, prefix="/api/v1")
    app.include_router(metrics.router, prefix="/api/v1")

    # Add startup event handler
    @app.on_event("startup")
    async def startup_event():
        logger_app.info("Application startup...")

    return app<|MERGE_RESOLUTION|>--- conflicted
+++ resolved
@@ -110,13 +110,8 @@
         return JSONResponse(status_code=422, content={"detail": exc.details})
 
     # Include API routers
-<<<<<<< HEAD
-    from src.interfaces.api.v1 import loads, negotiations, calls, metrics
-=======
-    from src.interfaces.api.v1 import calls, fmcsa, loads, metrics, negotiations
+    from src.interfaces.api.v1 import calls, loads, metrics, negotiations
 
-    app.include_router(fmcsa.router, prefix="/api/v1")
->>>>>>> 94d9bff7
     app.include_router(loads.router, prefix="/api/v1")
     app.include_router(negotiations.router, prefix="/api/v1")
     app.include_router(calls.router, prefix="/api/v1")
