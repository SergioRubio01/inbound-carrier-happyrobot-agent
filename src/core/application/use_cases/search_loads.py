"""
File: search_loads.py
Description: Use case for searching available loads
Author: HappyRobot Team
Created: 2024-08-14
"""

from dataclasses import dataclass
<<<<<<< HEAD
from typing import Optional, List, Dict, Any
from datetime import datetime
=======
from datetime import datetime, timezone
from typing import Any, Dict, List, Optional
>>>>>>> 94d9bff7

from src.core.domain.entities import Load
from src.core.domain.exceptions.base import DomainException
from src.core.domain.value_objects import EquipmentType, Rate
from src.core.ports.repositories import ILoadRepository, LoadSearchCriteria


class LoadSearchException(DomainException):
    """Exception raised when load search fails."""

    pass


@dataclass
class LoadSearchRequest:
    """Request for load search."""

    equipment_type: str
    origin: Optional[Dict[str, Any]] = None
    destination: Optional[Dict[str, Any]] = None
    pickup_date_range: Optional[Dict[str, str]] = None
    minimum_rate: Optional[float] = None
    maximum_miles: Optional[int] = None
    commodity_types: Optional[List[str]] = None
    weight_range: Optional[Dict[str, int]] = None
    limit: int = 10
    sort_by: str = "rate_per_mile_desc"


@dataclass
class LoadSearchResponse:
    """Response for load search."""

    search_criteria: Dict[str, Any]
    total_matches: int
    returned_count: int
    loads: List[Dict[str, Any]]
    suggestions: Optional[Dict[str, Any]] = None
    search_timestamp: Optional[datetime] = None


class SearchLoadsUseCase:
    """Use case for searching available loads."""

    def __init__(self, load_repository: ILoadRepository):
        self.load_repository = load_repository

    async def execute(self, request: LoadSearchRequest) -> LoadSearchResponse:
        """Execute load search."""
        try:
            # Build search criteria
            criteria = self._build_search_criteria(request)

            # Execute search
            loads = await self.load_repository.search_loads(criteria)
            total_count = await self.load_repository.count_loads_by_criteria(criteria)

            # Convert loads to response format
            load_dicts = [self._load_to_dict(load) for load in loads]

            # Generate suggestions if no results
            suggestions = None
            if not loads:
                suggestions = await self._generate_suggestions(request)

            # Build search criteria summary
            search_criteria_summary = self._build_search_summary(request)

            return LoadSearchResponse(
                search_criteria=search_criteria_summary,
                total_matches=total_count,
                returned_count=len(loads),
                loads=load_dicts,
                suggestions=suggestions,
                search_timestamp=datetime.now(timezone.utc),
            )

        except Exception as e:
            raise LoadSearchException(f"Failed to search loads: {str(e)}")

    def _build_search_criteria(self, request: LoadSearchRequest) -> LoadSearchCriteria:
        """Build search criteria from request."""
        equipment_type = EquipmentType.from_name(request.equipment_type)

        # Parse origin
        origin_state = None
        if request.origin and "state" in request.origin:
            origin_state = request.origin["state"]

        # Parse destination
        destination_state = None
        if request.destination and "state" in request.destination:
            destination_state = request.destination["state"]

        # Parse pickup date range
        pickup_date_start = None
        pickup_date_end = None
        if request.pickup_date_range:
            start_str = request.pickup_date_range.get("start")
            end_str = request.pickup_date_range.get("end")

            if start_str:
                pickup_date_start = datetime.fromisoformat(
                    start_str.replace("Z", "+00:00")
                ).date()
            if end_str:
                pickup_date_end = datetime.fromisoformat(
                    end_str.replace("Z", "+00:00")
                ).date()

        # Parse minimum rate
        minimum_rate = None
        if request.minimum_rate:
            minimum_rate = Rate.from_float(request.minimum_rate)

        # Parse weight range
        weight_min = None
        weight_max = None
        if request.weight_range:
            weight_min = request.weight_range.get("min")
            weight_max = request.weight_range.get("max")

        return LoadSearchCriteria(
            equipment_type=equipment_type,
            origin_state=origin_state,
            destination_state=destination_state,
            pickup_date_start=pickup_date_start,
            pickup_date_end=pickup_date_end,
            minimum_rate=minimum_rate,
            maximum_miles=request.maximum_miles,
            weight_min=weight_min,
            weight_max=weight_max,
            sort_by=request.sort_by,
            limit=request.limit,
        )

    def _load_to_dict(self, load: Load) -> Dict[str, Any]:
        """Convert load entity to dictionary for API response."""
        return {
            "load_id": str(load.load_id),
            "origin": (
                {
                    "city": load.origin.city,
                    "state": load.origin.state,
                    "zip": load.origin.zip_code,
                    "coordinates": (
                        {
                            "lat": load.origin.latitude,
                            "lng": load.origin.longitude,
                        }
                        if load.origin.latitude and load.origin.longitude
                        else None
                    ),
                }
                if load.origin
                else None
            ),
            "destination": (
                {
                    "city": load.destination.city,
                    "state": load.destination.state,
                    "zip": load.destination.zip_code,
                    "coordinates": (
                        {
                            "lat": load.destination.latitude,
                            "lng": load.destination.longitude,
                        }
                        if load.destination.latitude and load.destination.longitude
                        else None
                    ),
                }
                if load.destination
                else None
            ),
            "pickup_datetime": f"{load.pickup_date}T{load.pickup_time_start or '10:00:00'}Z",
            "delivery_datetime": f"{load.delivery_date}T{load.delivery_time_start or '18:00:00'}Z",
            "equipment_type": load.equipment_type.name if load.equipment_type else None,
            "loadboard_rate": (
                load.loadboard_rate.to_float() if load.loadboard_rate else 0.0
            ),
            "rate_per_mile": (
                load.rate_per_mile.to_float() if load.rate_per_mile else 0.0
            ),
            "miles": load.miles,
            "weight": load.weight,
            "commodity_type": load.commodity_type,
            "num_of_pieces": load.pieces,
            "dimensions": load.dimensions,
            "special_requirements": load.special_requirements or [],
            "broker_info": (
                {
                    "company": load.broker_company,
                    "contact_name": (
                        load.broker_contact.get("name") if load.broker_contact else None
                    ),
                    "phone": (
                        load.broker_contact.get("phone")
                        if load.broker_contact
                        else None
                    ),
                    "email": (
                        load.broker_contact.get("email")
                        if load.broker_contact
                        else None
                    ),
                }
                if load.broker_company or load.broker_contact
                else None
            ),
            "urgency": load.urgency.value,
            "created_at": load.created_at.isoformat(),
        }

    def _build_search_summary(self, request: LoadSearchRequest) -> Dict[str, Any]:
        """Build search criteria summary for response."""
        summary = {"equipment_type": request.equipment_type}

        if request.origin:
            origin_parts = []
            if request.origin.get("city"):
                origin_parts.append(request.origin["city"])
            if request.origin.get("state"):
                origin_parts.append(request.origin["state"])
            if request.origin.get("radius_miles"):
                origin_parts.append(f"({request.origin['radius_miles']} mi radius)")
            summary["origin"] = ", ".join(origin_parts)

        if request.destination:
            dest_parts = []
            if request.destination.get("city"):
                dest_parts.append(request.destination["city"])
            if request.destination.get("state"):
                dest_parts.append(request.destination["state"])
            if request.destination.get("radius_miles"):
                dest_parts.append(f"({request.destination['radius_miles']} mi radius)")
            summary["destination"] = ", ".join(dest_parts)

        return summary

    async def _generate_suggestions(self, request: LoadSearchRequest) -> Dict[str, Any]:
        """Generate suggestions when no loads are found."""
        suggestions = {
            "expand_radius": True,
            "alternative_equipment": [],
            "alternative_dates": True,
        }

        # Suggest alternative equipment types
        equipment_type = EquipmentType.from_name(request.equipment_type)
        if equipment_type.is_van_type:
            suggestions["alternative_equipment"] = ["48-foot van", "Reefer"]
        elif equipment_type.is_flatbed_type:
            suggestions["alternative_equipment"] = ["Step Deck", "RGN"]
        else:
            suggestions["alternative_equipment"] = ["53-foot van", "Flatbed"]

        return suggestions<|MERGE_RESOLUTION|>--- conflicted
+++ resolved
@@ -6,13 +6,8 @@
 """
 
 from dataclasses import dataclass
-<<<<<<< HEAD
-from typing import Optional, List, Dict, Any
-from datetime import datetime
-=======
 from datetime import datetime, timezone
 from typing import Any, Dict, List, Optional
->>>>>>> 94d9bff7
 
 from src.core.domain.entities import Load
 from src.core.domain.exceptions.base import DomainException
