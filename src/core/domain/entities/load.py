--- conflicted
+++ resolved
@@ -6,10 +6,9 @@
 """
 
 from dataclasses import dataclass, field
-from datetime import date, datetime, time, timezone
+from datetime import date, datetime, time
 from enum import Enum
-from functools import partial
-from typing import Any, Dict, List, Optional
+from typing import Optional
 from uuid import UUID, uuid4
 
 from ..exceptions.base import DomainException
@@ -57,58 +56,31 @@
     # Schedule
     pickup_date: Optional[date] = field(default=None)
     pickup_time_start: Optional[time] = None
-<<<<<<< HEAD
-    delivery_date: date = field(default=None)
-=======
-    pickup_time_end: Optional[time] = None
-    pickup_appointment_required: bool = False
-
     delivery_date: Optional[date] = field(default=None)
->>>>>>> 94d9bff7
     delivery_time_start: Optional[time] = None
 
     # Equipment Requirements
-<<<<<<< HEAD
-    equipment_type: EquipmentType = field(default=None)
-=======
     equipment_type: Optional[EquipmentType] = field(default=None)
-    equipment_requirements: Optional[Dict[str, Any]] = None
->>>>>>> 94d9bff7
 
     # Load Details
     weight: int = 0  # in pounds
     commodity_type: Optional[str] = None
+    pieces: Optional[int] = None
+    dimensions: Optional[str] = None
+    special_requirements: Optional[list] = None
 
     # Pricing
-<<<<<<< HEAD
-    loadboard_rate: Rate = field(default=None)
+    loadboard_rate: Optional[Rate] = field(default=None)
+    rate_per_mile: Optional[Rate] = None
+    miles: Optional[float] = None
+
+    # Broker Information
+    broker_company: Optional[str] = None
+    broker_contact: Optional[dict] = None
 
     # Status
     status: LoadStatus = LoadStatus.AVAILABLE
-=======
-    loadboard_rate: Optional[Rate] = field(default=None)
-    fuel_surcharge: Optional[Rate] = None
-    accessorials: Optional[List[Dict[str, Any]]] = None
-
-    # Negotiation Parameters
-    minimum_rate: Optional[Rate] = None
-    maximum_rate: Optional[Rate] = None
-    target_rate: Optional[Rate] = None
-    auto_accept_threshold: Optional[Rate] = None
-
-    # Broker/Customer Information
-    broker_company: Optional[str] = None
-    broker_contact: Optional[Dict[str, Any]] = None
-    customer_name: Optional[str] = None
-
-    # Status
-    status: LoadStatus = LoadStatus.AVAILABLE
-    status_changed_at: datetime = field(
-        default_factory=partial(datetime.now, timezone.utc)
-    )
-    booked_by_carrier_id: Optional[UUID] = None
-    booked_at: Optional[datetime] = None
->>>>>>> 94d9bff7
+    urgency: UrgencyLevel = UrgencyLevel.NORMAL
 
     # Special Instructions
     notes: Optional[str] = None
@@ -117,41 +89,12 @@
     is_active: bool = True
 
     # Metadata
-<<<<<<< HEAD
     created_at: datetime = field(default_factory=datetime.utcnow)
     updated_at: datetime = field(default_factory=datetime.utcnow)
     version: int = 1
 
     @property
-    def lane_key(self) -> str:
-=======
-    source: Optional[str] = None  # DAT, MANUAL, API, etc.
-    created_at: datetime = field(default_factory=partial(datetime.now, timezone.utc))
-    updated_at: datetime = field(default_factory=partial(datetime.now, timezone.utc))
-    created_by: Optional[str] = None
-    deleted_at: Optional[datetime] = None
-    version: int = 1
-
-    @property
-    def total_rate(self) -> Optional[Rate]:
-        """Calculate total rate including fuel surcharge."""
-        if self.loadboard_rate is None:
-            return None
-        if self.fuel_surcharge:
-            return self.loadboard_rate.add(self.fuel_surcharge)
-        return self.loadboard_rate
-
-    @property
-    def rate_per_mile(self) -> Optional[Rate]:
-        """Calculate rate per mile."""
-        total_rate = self.total_rate
-        if total_rate and self.miles and self.miles > 0:
-            return total_rate.divide(self.miles)
-        return Rate.from_float(0)
-
-    @property
     def lane_key(self) -> Optional[str]:
->>>>>>> 94d9bff7
         """Get lane key for rate history."""
         if self.origin is None or self.destination is None:
             return None
@@ -160,19 +103,7 @@
     @property
     def is_available(self) -> bool:
         """Check if load is available for booking."""
-        return (
-<<<<<<< HEAD
-            self.status == LoadStatus.AVAILABLE and
-            self.is_active
-=======
-            self.status == LoadStatus.AVAILABLE
-            and self.is_active
-            and (
-                self.expires_at is None or self.expires_at > datetime.now(timezone.utc)
-            )
-            and self.deleted_at is None
->>>>>>> 94d9bff7
-        )
+        return self.status == LoadStatus.AVAILABLE and self.is_active
 
     def verify_availability(self) -> None:
         """Verify load availability and raise exception if not available."""
@@ -187,35 +118,12 @@
                     f"Load {self.reference_number} is not active"
                 )
 
-<<<<<<< HEAD
     def book_by_carrier(self, agreed_rate: Optional[Rate] = None) -> None:
-=======
-            if self.expires_at and self.expires_at <= datetime.now(timezone.utc):
-                raise LoadNotAvailableException(
-                    f"Load {self.reference_number} has expired"
-                )
-
-            if self.deleted_at:
-                raise LoadNotAvailableException(
-                    f"Load {self.reference_number} has been deleted"
-                )
-
-    def book_by_carrier(
-        self, carrier_id: UUID, agreed_rate: Optional[Rate] = None
-    ) -> None:
->>>>>>> 94d9bff7
         """Book the load by a carrier."""
         self.verify_availability()
 
         self.status = LoadStatus.BOOKED
-<<<<<<< HEAD
         self.updated_at = datetime.utcnow()
-=======
-        self.status_changed_at = datetime.now(timezone.utc)
-        self.booked_by_carrier_id = carrier_id
-        self.booked_at = datetime.now(timezone.utc)
-        self.updated_at = datetime.now(timezone.utc)
->>>>>>> 94d9bff7
 
         # Update the loadboard rate if a different rate was agreed upon
         if agreed_rate and agreed_rate != self.loadboard_rate:
@@ -224,23 +132,13 @@
     def cancel_booking(self, reason: Optional[str] = None) -> None:
         """Cancel the load booking."""
         self.status = LoadStatus.CANCELLED
-<<<<<<< HEAD
         self.updated_at = datetime.utcnow()
-=======
-        self.status_changed_at = datetime.now(timezone.utc)
-        self.updated_at = datetime.now(timezone.utc)
->>>>>>> 94d9bff7
 
     def update_status(self, new_status: LoadStatus) -> None:
         """Update load status."""
         if self.status != new_status:
             self.status = new_status
-<<<<<<< HEAD
             self.updated_at = datetime.utcnow()
-=======
-            self.status_changed_at = datetime.now(timezone.utc)
-            self.updated_at = datetime.now(timezone.utc)
->>>>>>> 94d9bff7
 
     def matches_equipment(self, equipment_type: EquipmentType) -> bool:
         """Check if load matches the given equipment type."""
@@ -252,30 +150,6 @@
         """Check if equipment can handle the load weight."""
         return equipment_type.can_haul_weight(self.weight)
 
-<<<<<<< HEAD
-=======
-    def calculate_negotiation_thresholds(
-        self, urgency_factor: float = 1.0, history_factor: float = 1.0
-    ) -> Optional[Dict[str, Rate]]:
-        """Calculate negotiation thresholds based on various factors."""
-        if self.loadboard_rate is None:
-            return None
-
-        base_rate = self.loadboard_rate
-
-        # Calculate thresholds
-        min_rate = base_rate.multiply(0.95)  # 5% below
-        max_rate = base_rate.multiply(urgency_factor * history_factor)
-        auto_accept = base_rate.multiply(1.02)  # 2% above
-
-        return {
-            "minimum_rate": min_rate,
-            "maximum_rate": max_rate,
-            "auto_accept_threshold": auto_accept,
-            "loadboard_rate": base_rate,
-        }
-
->>>>>>> 94d9bff7
     def __eq__(self, other) -> bool:
         if isinstance(other, Load):
             return self.load_id == other.load_id
