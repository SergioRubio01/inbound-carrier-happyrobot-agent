--- conflicted
+++ resolved
@@ -5,12 +5,7 @@
 Created: 2024-08-14
 """
 
-<<<<<<< HEAD
-from .load import Load, LoadNotAvailableException, LoadStatus, UrgencyLevel
-=======
-from .carrier import Carrier, CarrierNotEligibleException
 from .load import Load, LoadNotAvailableException, UrgencyLevel
->>>>>>> cfedc0e2
 
 __all__ = [
     "Load",
